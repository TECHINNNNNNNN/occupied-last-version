--- conflicted
+++ resolved
@@ -56,32 +56,14 @@
       {/* Post creation form */}
       <CreatePost />
 
-<<<<<<< HEAD
       {/* Filtering options */}
-=======
-      {/* Filtering options and refresh button */}
->>>>>>> cac8c6bf
-      <div className="my-6 flex justify-between items-center">
+      <div className="my-6">
         <FilterBar 
           zones={zones}
           topics={topics}
           currentFilter={filter} 
           onFilterChange={setFilter} 
         />
-<<<<<<< HEAD
-         <Button
-=======
-        <Button
->>>>>>> cac8c6bf
-          variant="outline"
-          size="sm"
-          onClick={refreshPosts}
-          disabled={loading}
-          className="flex items-center gap-2"
-        >
-          <RefreshCw className={`w-4 h-4 ${loading ? 'animate-spin' : ''}`} />
-          Refresh
-        </Button>
       </div>
 
       {/* Error state */}
